--- conflicted
+++ resolved
@@ -452,15 +452,12 @@
   const autoNextHandScheduledRef = useRef<boolean>(false);
   // Visual accessibility options
   const [highContrastCards, setHighContrastCards] = useState<boolean>(false);
-<<<<<<< HEAD
   // Rabbit Hunt state
   const [rabbitHuntLoading, setRabbitHuntLoading] = useState(false);
   const [rabbitHuntError, setRabbitHuntError] = useState<string | null>(null);
   const [rabbitHuntResult, setRabbitHuntResult] = useState<RabbitHuntResult | null>(null);
   const [rabbitHuntCooldown, setRabbitHuntCooldown] = useState<string | null>(null);
-=======
   const [showPotOdds, setShowPotOdds] = useState<boolean>(true);
->>>>>>> ab9d2b8a
   // Dealer's Choice: pending choice prompt from server
   const [awaitingDealerChoice, setAwaitingDealerChoice] = useState<null | { dealerId?: string; allowedVariants?: string[]; current?: string }>(null);
   const [selectedVariantDC, setSelectedVariantDC] = useState<string>('texas-holdem');
