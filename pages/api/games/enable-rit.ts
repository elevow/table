import type { NextApiRequest, NextApiResponse } from 'next';
import { publishGameStateUpdate } from '../../../src/lib/realtime/publisher';
import { nextSeq } from '../../../src/lib/realtime/sequence';
import {
  getRunItState,
  disableRunItPrompt,
  enrichStateWithRunIt,
  isAutoRunoutEligible,
} from '../../../src/lib/poker/run-it-twice-manager';
import { scheduleSupabaseAutoRunout, clearSupabaseAutoRunout } from '../../../src/lib/poker/supabase-auto-runout';
import { sanitizeStateForPlayer, sanitizeStateForBroadcast } from '../../../src/lib/poker/state-sanitizer';
import { getOrRestoreEngine, persistEngineState } from '../../../src/lib/poker/engine-persistence';
import type { TableState } from '../../../src/types/poker';
import { postHandResultToChat } from '../../../src/lib/utils/post-hand-result';

// Socket.io server type (simplified to avoid external dependency)
type SocketIOServer = {
  to: (room: string) => { emit: (event: string, data: unknown) => void };
};

function getIo(res: NextApiResponse): SocketIOServer | null {
  try {
    // @ts-ignore
    const io = (res as any)?.socket?.server?.io;
    return io || null;
  } catch {
    return null;
  }
}

const revealAllHoleCards = (engine: any, state: TableState): TableState => {
  try {
    const engineState = engine?.getState?.();
    if (!engineState) return state;
    const enginePlayers = Array.isArray(engineState.players) ? engineState.players : [];
    const mergedPlayers = Array.isArray(state.players)
      ? state.players.map((player: any) => {
          const engPlayer = enginePlayers.find((ep: any) => ep.id === player.id);
          const engCards = Array.isArray(engPlayer?.holeCards) ? engPlayer.holeCards : [];
          if (!engCards.length) return player;
          const alreadyVisible = Array.isArray(player.holeCards) && player.holeCards.length >= engCards.length;
          if (alreadyVisible) return player;
          return { ...player, holeCards: engCards };
        })
      : state.players;
    return { ...state, players: mergedPlayers } as TableState;
  } catch {
    return state;
  }
};

export default async function handler(req: NextApiRequest, res: NextApiResponse) {
  if (req.method !== 'POST') return res.status(405).json({ error: 'Method not allowed' });

  const { tableId, playerId, runs } = (req.body || {}) as {
    tableId?: string;
    playerId?: string;
    runs?: number;
  };

  if (!tableId || !playerId || typeof runs !== 'number') {
    return res.status(400).json({ error: 'Missing tableId, playerId, or runs' });
  }

  try {
    const meta = getRunItState(tableId);
    
    // Validate that this player has an active prompt
    if (!meta.prompt || meta.prompt.playerId !== playerId) {
      return res.status(400).json({ error: 'No active Run-It-Twice prompt for this player' });
    }

    // Get the active game engine from memory or restore from database
    const engine = await getOrRestoreEngine(tableId);
    if (!engine) {
      return res.status(404).json({ error: 'No active game found for this table' });
    }
    clearSupabaseAutoRunout(tableId);

    const autoRunoutDebug = !!process.env.AUTO_RUNOUT_DEBUG;
    const gameState = engine.getState();

    const broadcastState = async (state: TableState, lastAction: unknown) => {
      const enrichedState = enrichStateWithRunIt(tableId, state);
      // Sanitize state for broadcast - hide all hole cards unless showdown/all-in
      const broadcastSafeState = sanitizeStateForBroadcast(enrichedState);
      try {
        const seq = nextSeq(tableId);
        await publishGameStateUpdate(tableId, {
          gameState: broadcastSafeState,
          lastAction,
          timestamp: new Date().toISOString(),
          seq,
        });
      } catch (e) {
        console.warn('Failed to publish game state to Supabase:', e);
      }

      try {
        const io = getIo(res);
        if (io) {
          const seq = nextSeq(tableId);
          io.to(`table_${tableId}`).emit('game_state_update', {
            gameState: broadcastSafeState,
            lastAction,
            timestamp: new Date().toISOString(),
            seq,
          });
          if (typeof lastAction === 'object' && lastAction !== null && 'action' in lastAction && (lastAction as { action: string }).action === 'run_it_twice_enabled') {
            io.to(`table_${tableId}`).emit('rit_enabled', { tableId, runs: (lastAction as { runs?: number }).runs, rit: broadcastSafeState.runItTwice });
          }
        }
      } catch (e) {
        console.warn('Failed to emit via socket:', e);
      }

      return enrichedState;
    };

    // Validate runs parameter
    const activePlayers = (gameState.players || []).filter((p: { isFolded?: boolean; folded?: boolean }) => !(p.isFolded || p.folded)).length || 0;
    const maxRuns = Math.max(1, activePlayers);
    if (runs < 1 || runs > maxRuns) {
      return res.status(400).json({ error: `Runs must be 1-${maxRuns}` });
    }

    let updatedState: TableState;
    let actionName: 'run_it_twice_declined' | 'run_it_twice_enabled';

    if (runs === 1) {
      if (autoRunoutDebug) {
        console.log(`[enable-rit.ts] Player ${playerId} declined Run-It-Twice for table ${tableId}`);
      }
      disableRunItPrompt(tableId, true);
      const baseState: TableState = {
        ...gameState,
        runItTwicePrompt: null,
        runItTwicePromptDisabled: true,
        activePlayer: '' as any,
      };
      updatedState = revealAllHoleCards(engine, baseState);
      actionName = 'run_it_twice_declined';
    } else {
      if (autoRunoutDebug) {
        console.log(`[enable-rit.ts] Player ${playerId} accepted Run-It-Twice with ${runs} runs for table ${tableId}`);
      }
      if (typeof engine.enableRunItTwice === 'function') {
        engine.enableRunItTwice(runs);
      }
      disableRunItPrompt(tableId, true);
      const baseState: TableState = {
        ...engine.getState(),
        runItTwicePrompt: null,
        runItTwicePromptDisabled: true,
        activePlayer: '' as any,
      };
      updatedState = revealAllHoleCards(engine, baseState);
      actionName = 'run_it_twice_enabled';
    }

    // Persist engine state for serverless recovery
    await persistEngineState(tableId, engine);

    const enrichedState = await broadcastState(updatedState, { action: actionName, playerId, runs });

<<<<<<< HEAD
    // Note: Auto-runout is now handled by client-side polling in serverless environments.
    // The scheduleSupabaseAutoRunout timers don't work reliably in Vercel because functions terminate after response.
    // See /api/games/advance-runout for the client-polling approach.
    console.log('[enable-rit] autoRunout eligible:', isAutoRunoutEligible(updatedState), '- client will handle polling');
=======
    if (isAutoRunoutEligible(updatedState)) {
      // Track whether we've already posted the hand result for auto-runout
      let handResultPosted = false;
      scheduleSupabaseAutoRunout(tableId, engine, async (state, meta) => {
        await broadcastState(state, meta);
        // Post hand result to chat when auto-runout reaches showdown
        if (state.stage === 'showdown' && !handResultPosted) {
          handResultPosted = true;
          try {
            await postHandResultToChat(tableId, state);
          } catch (chatError) {
            console.warn('Failed to post hand result to chat (auto-runout):', chatError);
          }
        }
      });
    }
>>>>>>> 28a35a6b

    // Sanitize the response for the requesting player - hide other players' hole cards
    // unless it's showdown or an all-in situation
    // Note: In RIT scenarios, this should typically show all cards since it's an all-in situation
    const sanitizedState = sanitizeStateForPlayer(enrichedState, playerId);

    return res.status(200).json({ success: true, runs, gameState: sanitizedState });
  } catch (e: unknown) {
    console.error('Error processing Run-It-Twice response:', e);
    const errorMessage =
      typeof e === 'object' && e !== null && 'message' in e && typeof (e as { message: unknown }).message === 'string'
        ? (e as { message: string }).message
        : 'Internal server error';
    return res.status(500).json({ error: errorMessage });
  }
}<|MERGE_RESOLUTION|>--- conflicted
+++ resolved
@@ -163,12 +163,6 @@
 
     const enrichedState = await broadcastState(updatedState, { action: actionName, playerId, runs });
 
-<<<<<<< HEAD
-    // Note: Auto-runout is now handled by client-side polling in serverless environments.
-    // The scheduleSupabaseAutoRunout timers don't work reliably in Vercel because functions terminate after response.
-    // See /api/games/advance-runout for the client-polling approach.
-    console.log('[enable-rit] autoRunout eligible:', isAutoRunoutEligible(updatedState), '- client will handle polling');
-=======
     if (isAutoRunoutEligible(updatedState)) {
       // Track whether we've already posted the hand result for auto-runout
       let handResultPosted = false;
@@ -185,7 +179,6 @@
         }
       });
     }
->>>>>>> 28a35a6b
 
     // Sanitize the response for the requesting player - hide other players' hole cards
     // unless it's showdown or an all-in situation
