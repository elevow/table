--- conflicted
+++ resolved
@@ -17,20 +17,11 @@
 
 interface GameSettingsProps {
   gameId: string;
-<<<<<<< HEAD
-  onSettingsChange?: (settings: any) => void;
-  isAdmin?: boolean;
-}
-
-function GameSettings({ gameId, onSettingsChange, isAdmin = false }: GameSettingsProps) {
-  const [settings, setSettings] = useState({
-=======
   onSettingsChange?: (settings: GameSettings) => void;
 }
 
 function GameSettings({ gameId, onSettingsChange }: GameSettingsProps) {
   const [settings, setSettings] = useState<GameSettings>({
->>>>>>> ab9d2b8a
     soundEnabled: true,
     chatEnabled: true,
     notificationsEnabled: true,
