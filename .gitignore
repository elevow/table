node_modules
.temp
.env.local
.next
coverage
<<<<<<< HEAD
tsconfig.tsbuildinfo
=======
tsconfig.tsbuildinfo

# Playwright
test-results/
playwright-report/
playwright/.cache/
# Ignore ad-hoc test files in root directory
test-*.js
test-*.ts
>>>>>>> ab9d2b8a
<|MERGE_RESOLUTION|>--- conflicted
+++ resolved
@@ -3,9 +3,6 @@
 .env.local
 .next
 coverage
-<<<<<<< HEAD
-tsconfig.tsbuildinfo
-=======
 tsconfig.tsbuildinfo
 
 # Playwright
@@ -14,5 +11,4 @@
 playwright/.cache/
 # Ignore ad-hoc test files in root directory
 test-*.js
-test-*.ts
->>>>>>> ab9d2b8a
+test-*.ts